--- conflicted
+++ resolved
@@ -25,13 +25,10 @@
 GOOGLE_API_KEY = os.getenv("GOOGLE_API_KEY") 
 CORCEL_API_KEY = None
 
-<<<<<<< HEAD
 openai.api_key = OPENAI_API_KEY
 anthropic_client = anthropic.Anthropic(api_key=ANTHROPIC_API_KEY)
 google_client = genai.Client(api_key=GOOGLE_API_KEY)
 
-=======
->>>>>>> dee73613
 # ------------------------------
 #       Global Variables
 # ------------------------------
@@ -46,19 +43,11 @@
 # - model: the actual model name/ID used by the API
 # - max_tokens: maximum tokens to request (used for each API call)
 models = {
-<<<<<<< HEAD
     "gpt-4o": {"provider": "openai", "model": "gpt-4o", "max_tokens": 16384},
     "gpt-3.5-turbo": {"provider": "openai", "model": "gpt-3.5-turbo", "max_tokens": 16384},
     "gpt-4o-mini": {"provider": "openai", "model": "gpt-4o-mini", "max_tokens": 16384},
     "claude-3-5-sonnet": {"provider": "anthropic", "model": "claude-3-5-sonnet-latest", "max_tokens": 8192},
     "gemini-2.0-flash-exp": {"provider": "google", "model": "gemini-2.0-flash", "max_tokens": 8192},
-=======
-    "gpt-4o": ChatOpenAI(model="gpt-4o", max_tokens=16384),
-    "gpt-3.5-turbo": ChatOpenAI(model="gpt-3.5-turbo", max_tokens=16384),
-    "gpt-4o-mini": ChatOpenAI(model="gpt-4o-mini", max_tokens=16384),
-    "claude-3-5-sonnet": ChatAnthropic(model="claude-3-5-sonnet-latest", max_tokens=8192),
-    "gemini-2.0-flash-exp": ChatGoogleGenerativeAI(model="gemini-2.0-flash-exp", max_tokens=8192),
->>>>>>> dee73613
 }
 embedder = OpenAIEmbeddings(model="text-embedding-3-small")
 
@@ -80,17 +69,12 @@
 class EmbeddingResponse(BaseModel):
     vector: List[float]
 
-<<<<<<< HEAD
-class BatchEmbeddingRequest(BaseModel):
-    queries: List[str]
-=======
 # New models for batch embedding support
 class BatchEmbeddingRequest(BaseModel):
     queries: List[str]
 
 class BatchEmbeddingResponse(BaseModel):
     vectors: List[List[float]]
->>>>>>> dee73613
 
 class BatchEmbeddingResponse(BaseModel):
     vectors: List[List[float]]
@@ -132,7 +116,6 @@
         raise HTTPException(status_code=400, detail="No active key. Call /init endpoint first.")
     return {"key": current_key, "count": token_usage[current_key]}
 
-<<<<<<< HEAD
 # ------------------------------
 #   LLM Call Functions per Provider
 # ------------------------------
@@ -227,8 +210,6 @@
     else:
         raise ValueError("Unknown provider specified.")
 
-=======
->>>>>>> dee73613
 # ------------------------------
 #   Helper: Async LLM Invoker with Retry
 # ------------------------------
@@ -262,10 +243,6 @@
 @app.post("/call", response_model=LLMResponse)
 async def call_llm(request: LLMRequest):
     global current_key, token_usage
-<<<<<<< HEAD
-=======
-
->>>>>>> dee73613
     try:
         if not current_key:
             # If no key is initialized, default to "test"
@@ -330,24 +307,6 @@
         raise HTTPException(status_code=500, detail=str(e))
 
 # ------------------------------
-#      Batch Embeddings
-# ------------------------------
-@app.post("/embed/batch", response_model=BatchEmbeddingResponse)
-async def get_batch_embeddings(request: BatchEmbeddingRequest):
-    """
-    Returns embedding vectors for a batch of input queries.
-    """
-    try:
-        # Run embedding tasks concurrently for all queries in the batch.
-        vectors = await embedder.aembed_documents(request.queries)
-        return BatchEmbeddingResponse(vectors=vectors)
-    except Exception as e:
-        print("An error occurred in get_batch_embeddings", e)
-        raise HTTPException(status_code=500, detail=str(e))
-
-# ------------------------------
-
-# ------------------------------
 #      Run via Uvicorn
 # ------------------------------
 if __name__ == "__main__":
