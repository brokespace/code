--- conflicted
+++ resolved
@@ -176,19 +176,6 @@
             pickle.dump(self.tracking_logics, f)
     
     def load_logics(self):
-<<<<<<< HEAD
-        if os.path.exists(f"{self.config.neuron.full_path}/logics_{COMPETITION_ID}.pkl"):
-            with open(f"{self.config.neuron.full_path}/logics_{COMPETITION_ID}.pkl", "rb") as f:
-                self.tracking_logics = pickle.load(f)
-            # for tracker in self.tracking_logics:
-            #     if tracker.logic == {}:
-            #         new_tracker = regrab_tracker(tracker, self)
-            #         self.tracking_logics[self.tracking_logics.index(tracker)] = new_tracker
-            # self.store_logics()
-        else:
-            self.tracking_logics = gather_all_logics(self)
-            self.store_logics()
-=======
         self.tracking_logics = gather_all_logics(self)
         for tracker in self.tracking_logics:
             for res_tracker in self.trackers:
@@ -203,7 +190,6 @@
                 self.trackers.append(tracker)
         # remove trackers that are not in the tracking_logics
         self.trackers = [tracker for tracker in self.trackers if tracker.hotkey in [t.hotkey for t in self.tracking_logics]]
->>>>>>> 7fac4e7c
     
     @property
     def results(self) -> FinetuneEventResults:
@@ -326,13 +312,8 @@
             bt.logging.info(f"Final score for hotkey {tracker.hotkey}: {tracker.score}")
             
         bt.logging.info("Evaluation complete!")
-<<<<<<< HEAD
-        self.store_results()
-        self.verify_results()
-=======
         self.store_trackers()
 
->>>>>>> 7fac4e7c
         return self.results
     
     def __str__(self):
