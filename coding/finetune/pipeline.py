--- conflicted
+++ resolved
@@ -58,25 +58,14 @@
     - If there have been fewer than 3 evaluations in the last 7 days, return True.
     - Otherwise, return False.
     """
-<<<<<<< HEAD
     # Calculate blocks in 7 days
     blocks_in_7_days = 7 * 24 * 60 * 60 // 12
     block_7_days_ago = block - blocks_in_7_days
     # Get evaluations within the last 7 days
-=======
-    # Calculate blocks in 5 days
-    blocks_in_7_days = 7 * 24 * 60 * 60 // 12
-    block_7_days_ago = block - blocks_in_7_days
-    # Get evaluations within the last 3 days
->>>>>>> dee73613
     recent_evals = [b for b in tracker.score_timestamps if b > block_7_days_ago]
 
     # Return True if there are fewer than 3 evaluations in the last 7 days
     return len(recent_evals) < 3
-<<<<<<< HEAD
-
-=======
->>>>>>> dee73613
 
 def generate_swe_tasks(
     ds, n: int = 1000, docker_server=None, use_remote: bool = False
@@ -228,11 +217,6 @@
                 if len(saved_tracker.score_timestamps) == 0:
                     saved_tracker.score_timestamps.append(saved_tracker.block)
                 if tracker.hotkey == saved_tracker.hotkey:
-<<<<<<< HEAD
-=======
-                    if len(saved_tracker.score_timestamps) > 0 and saved_tracker.score_timestamps[-1] < self.subtensor.block - 50400:
-                        break
->>>>>>> dee73613
                     saved_tracker.uid = tracker.uid
                     tracker.score = saved_tracker.score
                     tracker.score_timestamps = saved_tracker.score_timestamps
@@ -300,13 +284,9 @@
                 self.graded_trackers.append(tracker)
                 continue
             if not should_evaluate(tracker, self.metagraph.block):
-<<<<<<< HEAD
                 bt.logging.info(
                     f"Not enough blocks have passed since the last evaluation for tracker {tracker.hotkey}, skipping..."
                 )
-=======
-                bt.logging.info(f"Not enough blocks have passed since the last evaluation for tracker {tracker.hotkey}, skipping...")
->>>>>>> dee73613
                 self.graded_trackers.append(tracker)
                 continue
 
