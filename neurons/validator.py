# The MIT License (MIT)
# Copyright © 2023 Yuma Rao
# Copyright © 2024 Broke

# Permission is hereby granted, free of charge, to any person obtaining a copy of this software and associated
# documentation files (the “Software”), to deal in the Software without restriction, including without limitation
# the rights to use, copy, modify, merge, publish, distribute, sublicense, and/or sell copies of the Software,
# and to permit persons to whom the Software is furnished to do so, subject to the following conditions:

# The above copyright notice and this permission notice shall be included in all copies or substantial portions of
# the Software.

# THE SOFTWARE IS PROVIDED “AS IS”, WITHOUT WARRANTY OF ANY KIND, EXPRESS OR IMPLIED, INCLUDING BUT NOT LIMITED TO
# THE WARRANTIES OF MERCHANTABILITY, FITNESS FOR A PARTICULAR PURPOSE AND NONINFRINGEMENT. IN NO EVENT SHALL
# THE AUTHORS OR COPYRIGHT HOLDERS BE LIABLE FOR ANY CLAIM, DAMAGES OR OTHER LIABILITY, WHETHER IN AN ACTION
# OF CONTRACT, TORT OR OTHERWISE, ARISING FROM, OUT OF OR IN CONNECTION WITH THE SOFTWARE OR THE USE OR OTHER
# DEALINGS IN THE SOFTWARE.
import dotenv

dotenv.load_dotenv()

import sys
import time
import random
import asyncio
import threading

import bittensor as bt
from typing import Awaitable, Tuple
from code_bert_score import BERTScorer
from langchain_openai import ChatOpenAI
from concurrent.futures import ThreadPoolExecutor
<<<<<<< HEAD

from coding.datasets import DatasetManager
from coding.validator import forward, forward_organic_synapse
from coding.rewards.pipeline import RewardPipeline
from coding.protocol import StreamCodeSynapse
from coding.datasets import DatasetManager
from coding.repl import REPLClient
=======
from coding.validator import forward
from coding.rewards.pipeline import RewardPipeline
from coding.protocol import StreamCodeSynapse
>>>>>>> 73e06b4e

# import base validator class which takes care of most of the boilerplate
from coding.utils.config import config as util_config
from coding.base.validator import BaseValidatorNeuron

class Validator(BaseValidatorNeuron):
    """
    Your validator neuron class. You should use this class to define your validator's behavior. In particular, you should replace the forward function with your own logic.

    This class inherits from the BaseValidatorNeuron class, which in turn inherits from BaseNeuron. The BaseNeuron class takes care of routine tasks such as setting up wallet, subtensor, metagraph, logging directory, parsing config, etc. You can override any of the methods in BaseNeuron if you need to customize the behavior.

    This class provides reasonable default behavior for a validator such as keeping a moving average of the scores of the miners and using them to set weights at the end of each epoch. Additionally, the scores are reset for new hotkeys at the end of each epoch.
    """

    def __init__(self, config=None):
        if not config:
            config = util_config(self)
        self.finetune_results = {}
        super(Validator, self).__init__(config=config)

        bt.logging.info("load_state()")
        self.load_state()

<<<<<<< HEAD
        self.llm = ChatOpenAI(
            base_url=self.config.neuron.model_url,
            model_name=self.config.neuron.model_id,
            api_key=self.config.neuron.vllm_api_key,
        ) 
        self.repl = REPLClient()
        self.code_scorer = BERTScorer(lang="python")
        self.dataset_manager = DatasetManager(self.config)
=======
>>>>>>> 73e06b4e
        self.active_tasks = [
            task
            for task, p in zip(
                self.config.neuron.tasks, self.config.neuron.task_weights
            )
            if p > 0
        ]
        self.executor = ThreadPoolExecutor()
        # Load the reward pipeline
        self.reward_pipeline = RewardPipeline(
            selected_tasks=self.active_tasks,
            device=self.device,
            code_scorer=None,
        )

    def _forward(
        self, synapse: StreamCodeSynapse
    ) -> (
        StreamCodeSynapse
    ):  # TODO remove this since its duplicate code, could be handled better
        """
        forward method that is called when the validator is queried with an axon
        """
        return forward(self, synapse)
        # # response = forward_organic_synapse(self, synapse=synapse)

        # def _run():
        #     asyncio.run(forward(self, synapse))

        # if random.random() < self.config.neuron.percent_organic_score:
        #     try:
        #         loop = asyncio.get_running_loop()
        #         loop.create_task(forward(self, synapse))
        #     except RuntimeError:  # No event loop running
        #         threading.Thread(target=_run).start()
        #     # return the response
        # return response

    async def forward(self, synapse: StreamCodeSynapse) -> Awaitable:
        """
        Validator forward pass. Consists of:
        - Generating the query
        - Querying the miners
        - Getting the responses
        - Rewarding the miners
        - Updating the scores
        """
        return forward(self, synapse)

    # TODO make it so that the only thing accepted is the subnet owners hotkey + the validators coldkey
    async def blacklist(self, synapse: StreamCodeSynapse) -> Tuple[bool, str]:
        """
        Determines whether an incoming request should be blacklisted and thus ignored. Your implementation should
        define the logic for blacklisting requests based on your needs and desired security parameters.

        Blacklist runs before the synapse data has been deserialized (i.e. before synapse.data is available).
        The synapse is instead contructed via the headers of the request. It is important to blacklist
        requests before they are deserialized to avoid wasting resources on requests that will be ignored.

        Args:
            synapse (template.protocol.Dummy): A synapse object constructed from the headers of the incoming request.

        Returns:
            Tuple[bool, str]: A tuple containing a boolean indicating whether the synapse's hotkey is blacklisted,
                            and a string providing the reason for the decision.

        This function is a security measure to prevent resource wastage on undesired requests. It should be enhanced
        to include checks against the metagraph for entity registration, validator status, and sufficient stake
        before deserialization of synapse data to minimize processing overhead.

        Example blacklist logic:
        - Reject if the hotkey is not a registered entity within the metagraph.
        - Consider blacklisting entities that are not validators or have insufficient stake.

        In practice it would be wise to blacklist requests from entities that are not validators, or do not have
        enough stake. This can be checked via metagraph.S and metagraph.validator_permit. You can always attain
        the uid of the sender via a metagraph.hotkeys.index( synapse.dendrite.hotkey ) call.

        Otherwise, allow the request to be processed further.
        """
        if synapse.dendrite.hotkey == "5Fy7c6skhxBifdPPEs3TyytxFc7Rq6UdLqysNPZ5AMAUbRQx":
            return False, "Subnet owner hotkey"
        return True, "Blacklisted"

    async def priority(self, synapse: StreamCodeSynapse) -> float:
        """
        The priority function determines the order in which requests are handled. More valuable or higher-priority
        requests are processed before others. You should design your own priority mechanism with care.

        This implementation assigns priority to incoming requests based on the calling entity's stake in the metagraph.

        Args:
            synapse (template.protocol.Dummy): The synapse object that contains metadata about the incoming request.

        Returns:
            float: A priority score derived from the stake of the calling entity.

        Miners may recieve messages from multiple entities at once. This function determines which request should be
        processed first. Higher values indicate that the request should be processed first. Lower values indicate
        that the request should be processed later.

        Example priority logic:
        - A higher stake results in a higher priority value.
        """
        if synapse.dendrite is None or synapse.dendrite.hotkey is None:
            bt.logging.warning("Received a request without a dendrite or hotkey.")
            return 0.0

        # TODO(developer): Define how miners should prioritize requests.
        caller_uid = self.metagraph.hotkeys.index(
            synapse.dendrite.hotkey
        )  # Get the caller index.
        priority = float(
            self.metagraph.S[caller_uid]
        )  # Return the stake as the priority.
        bt.logging.trace(
            f"Prioritizing {synapse.dendrite.hotkey} with value: {priority}"
        )
        return priority


# The main function parses the configuration and runs the validator.
if __name__ == "__main__":
    with Validator() as validator:
        while True:
            if not validator.thread.is_alive():
                bt.logging.error("Child thread has exited, terminating parent thread.")
                sys.exit(1)  # Exit the parent thread if the child thread dies
            bt.logging.info(f"Validator running... {time.time()}")
            time.sleep(5)<|MERGE_RESOLUTION|>--- conflicted
+++ resolved
@@ -30,19 +30,9 @@
 from code_bert_score import BERTScorer
 from langchain_openai import ChatOpenAI
 from concurrent.futures import ThreadPoolExecutor
-<<<<<<< HEAD
-
-from coding.datasets import DatasetManager
-from coding.validator import forward, forward_organic_synapse
-from coding.rewards.pipeline import RewardPipeline
-from coding.protocol import StreamCodeSynapse
-from coding.datasets import DatasetManager
-from coding.repl import REPLClient
-=======
 from coding.validator import forward
 from coding.rewards.pipeline import RewardPipeline
 from coding.protocol import StreamCodeSynapse
->>>>>>> 73e06b4e
 
 # import base validator class which takes care of most of the boilerplate
 from coding.utils.config import config as util_config
@@ -66,17 +56,6 @@
         bt.logging.info("load_state()")
         self.load_state()
 
-<<<<<<< HEAD
-        self.llm = ChatOpenAI(
-            base_url=self.config.neuron.model_url,
-            model_name=self.config.neuron.model_id,
-            api_key=self.config.neuron.vllm_api_key,
-        ) 
-        self.repl = REPLClient()
-        self.code_scorer = BERTScorer(lang="python")
-        self.dataset_manager = DatasetManager(self.config)
-=======
->>>>>>> 73e06b4e
         self.active_tasks = [
             task
             for task, p in zip(
